--- conflicted
+++ resolved
@@ -14,9 +14,8 @@
 SHELL ["/bin/bash", "-o", "pipefail", "-c"]
 
 # Install Go (version-locked)
-<<<<<<< HEAD
-ARG GO_VERSION=1.24.4
-ARG GO_SHA256=77e5da33bb72aeaef1ba4418b6fe511bc4d041873cbf82e5aa6318740df98717
+ARG GO_VERSION=1.25.3
+ARG GO_SHA256=0335f314b6e7bfe08c3d0cfaa7c19db961b7b99fb20be62b0a826c992ad14e0f
 # Use prefetched Go tarball from Cachi2
 RUN if [ -f /cachi2/cachi2.env ]; then . /cachi2/cachi2.env; fi && \
     if [ -f /cachi2/output/deps/generic/go${GO_VERSION}.linux-amd64.tar.gz ]; then \
@@ -24,11 +23,6 @@
     else \
         curl -fsSL "https://golang.org/dl/go${GO_VERSION}.linux-amd64.tar.gz" -o go.tar.gz; \
     fi && \
-=======
-ARG GO_VERSION=1.25.3
-ARG GO_SHA256=0335f314b6e7bfe08c3d0cfaa7c19db961b7b99fb20be62b0a826c992ad14e0f
-RUN curl -fsSL "https://golang.org/dl/go${GO_VERSION}.linux-amd64.tar.gz" -o go.tar.gz && \
->>>>>>> 76759c5b
     echo "${GO_SHA256}  go.tar.gz" | sha256sum -c - && \
     tar -C /usr/local -xzf go.tar.gz && \
     rm go.tar.gz
