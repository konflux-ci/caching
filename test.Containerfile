FROM registry.access.redhat.com/ubi10/ubi-minimal@sha256:a129edad0158c3c5795fb7b0dd89df75f36930f636eb276683d6c2467b30c576

# Rebuild trigger: includes SQUID_CHART_PATH env var support for temp directory
# Install required packages for Go and testing (version-locked)
# Note: curl-minimal is already present in ubi10-minimal
RUN if [ -f /cachi2/cachi2.env ]; then . /cachi2/cachi2.env; fi && \
    microdnf install -y \
    tar-2:1.35-7.el10 \
    gzip-1.13-3.el10 \
    which-2.21-44.el10_0 \
<<<<<<< HEAD
    procps-ng \
    gcc && \
=======
    procps-ng-4.0.4-8.el10 \
    gcc-14.3.1-2.1.el10 \
    shadow-utils-2:4.15.0-8.el10 && \
>>>>>>> 066948b1
    microdnf clean all

SHELL ["/bin/bash", "-o", "pipefail", "-c"]

# Install Go (version-locked)
ARG GO_VERSION=1.25.3
ARG GO_SHA256=0335f314b6e7bfe08c3d0cfaa7c19db961b7b99fb20be62b0a826c992ad14e0f
# Use prefetched Go tarball from Cachi2
RUN if [ -f /cachi2/cachi2.env ]; then . /cachi2/cachi2.env; fi && \
    if [ -f /cachi2/output/deps/generic/go${GO_VERSION}.linux-amd64.tar.gz ]; then \
        cp /cachi2/output/deps/generic/go${GO_VERSION}.linux-amd64.tar.gz go.tar.gz; \
    else \
        curl -fsSL "https://golang.org/dl/go${GO_VERSION}.linux-amd64.tar.gz" -o go.tar.gz; \
    fi && \
    echo "${GO_SHA256}  go.tar.gz" | sha256sum -c - && \
    tar -C /usr/local -xzf go.tar.gz && \
    rm go.tar.gz

# Install Helm (version-locked)
ARG HELM_VERSION=v3.18.6
ARG HELM_SHA256=3f43c0aa57243852dd542493a0f54f1396c0bc8ec7296bbb2c01e802010819ce
# Use prefetched Helm tarball from Cachi2
RUN if [ -f /cachi2/cachi2.env ]; then . /cachi2/cachi2.env; fi && \
    if [ -f /cachi2/output/deps/generic/helm-${HELM_VERSION}-linux-amd64.tar.gz ]; then \
        cp /cachi2/output/deps/generic/helm-${HELM_VERSION}-linux-amd64.tar.gz helm.tar.gz; \
    else \
        curl -fsSL "https://get.helm.sh/helm-${HELM_VERSION}-linux-amd64.tar.gz" -o helm.tar.gz; \
    fi && \
    echo "${HELM_SHA256}  helm.tar.gz" | sha256sum -c - && \
    mkdir -p /tmp/helm && \
    tar -C /tmp/helm -xzf helm.tar.gz && \
    mv /tmp/helm/linux-amd64/helm /usr/local/bin/helm && \
    rm -rf /tmp/helm helm.tar.gz

# Set Go environment
ENV PATH="/usr/local/go/bin:/root/go/bin:$PATH"
ENV GOPATH="/root/go"
ENV GOCACHE="/tmp/go-cache"

# Create working directory
WORKDIR /app

# Copy module files first
COPY go.mod go.sum ./

# Download Go modules with Cachi2 environment
RUN if [ -f /cachi2/cachi2.env ]; then . /cachi2/cachi2.env; fi && \
    go mod download

# Install Ginkgo CLI (using prefetched modules)
RUN if [ -f /cachi2/cachi2.env ]; then . /cachi2/cachi2.env; fi && \
    go build -o /usr/local/bin/ginkgo github.com/onsi/ginkgo/v2/ginkgo

# Copy test source files maintaining directory structure
COPY tests/ ./tests/

# Copy squid chart
COPY squid/ ./squid/

# Cache buster to force Go binary rebuild when needed
ARG CACHE_BUSTER=20251107_FORCE_NAMESPACE_FIX

# Compile tests and testserver at build time
# Output to NEW path to break Docker cache
RUN if [ -f /cachi2/cachi2.env ]; then . /cachi2/cachi2.env; fi && \
    echo "Cache buster: ${CACHE_BUSTER}" && \
    mkdir -p /app/tests/e2e-v2 && \
    ginkgo build -o /app/tests/e2e-v2/e2e.test ./tests/e2e && \
    CGO_ENABLED=1 go build -o /app/testserver ./tests/testserver

# Create a non-root user for running tests
RUN adduser --uid 1001 --gid 0 --shell /bin/bash --create-home testuser
USER 1001

LABEL name="Konflux CI Squid Tester"
LABEL summary="Konflux CI Squid Tester"
LABEL description="Konflux CI Squid Tester"
LABEL maintainer="bkorren@redhat.com"
LABEL com.redhat.component="konflux-ci-squid-tester"
LABEL io.k8s.description="Konflux CI Squid Tester"
LABEL io.k8s.display-name="konflux-ci-squid-tester"
LABEL io.openshift.expose-services="3128:squid"
LABEL io.openshift.tags="squid-tester"

# Default command runs the compiled test binary
CMD ["./tests/e2e-v2/e2e.test", "-ginkgo.v"] 
# Trigger rebuild for quickcluster testing 20251107-v2<|MERGE_RESOLUTION|>--- conflicted
+++ resolved
@@ -8,14 +8,9 @@
     tar-2:1.35-7.el10 \
     gzip-1.13-3.el10 \
     which-2.21-44.el10_0 \
-<<<<<<< HEAD
-    procps-ng \
-    gcc && \
-=======
     procps-ng-4.0.4-8.el10 \
     gcc-14.3.1-2.1.el10 \
     shadow-utils-2:4.15.0-8.el10 && \
->>>>>>> 066948b1
     microdnf clean all
 
 SHELL ["/bin/bash", "-o", "pipefail", "-c"]
