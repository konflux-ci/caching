--- conflicted
+++ resolved
@@ -391,67 +391,62 @@
 
 // ConfigureSquidWithHelm configures Squid deployment using helm values
 func ConfigureSquidWithHelm(ctx context.Context, client kubernetes.Interface, values SquidHelmValues) error {
-<<<<<<< HEAD
-	// Environment is passed from test pod via SQUID_ENVIRONMENT env var
-	// This is set by test-pod.yaml from .Values.environment
-	// Default is "release", override with --set environment=X
-	environment := os.Getenv("SQUID_ENVIRONMENT")
-	if environment == "" {
-		// Fallback: use "dev" for local testing (should rarely happen)
-		environment = "dev"
-		fmt.Printf("WARNING: SQUID_ENVIRONMENT not set, defaulting to: %s\n", environment)
-	}
+// Environment is passed from test pod via SQUID_ENVIRONMENT env var
+// This is set by test-pod.yaml from .Values.environment
+// Default is "dev" for local testing
+environment := os.Getenv("SQUID_ENVIRONMENT")
+if environment == "" {
+	// Fallback: use "dev" for local testing (should rarely happen)
+	environment = "dev"
+	fmt.Printf("WARNING: SQUID_ENVIRONMENT not set, defaulting to: %s\n", environment)
+}
+
+// DEBUG: Log image before reconfiguration
+fmt.Printf("\n==========================================\n")
+fmt.Printf("🔍 DEBUG: ConfigureSquidWithHelm called\n")
+fmt.Printf("==========================================\n")
+fmt.Printf("Environment detected: %s\n", environment)
+
+// Get current image before helm upgrade
+deployment, err := client.AppsV1().Deployments(Namespace).Get(ctx, DeploymentName, metav1.GetOptions{})
+if err == nil && len(deployment.Spec.Template.Spec.Containers) > 0 {
+	currentImage := deployment.Spec.Template.Spec.Containers[0].Image
+	fmt.Printf("Current squid image BEFORE reconfiguration: %s\n", currentImage)
 	
-	// DEBUG: Log image before reconfiguration
-	fmt.Printf("\n==========================================\n")
-	fmt.Printf("🔍 DEBUG: ConfigureSquidWithHelm called\n")
-	fmt.Printf("==========================================\n")
-	fmt.Printf("Environment detected: %s\n", environment)
-	
-	// Get current image before helm upgrade
-	deployment, err := client.AppsV1().Deployments(Namespace).Get(ctx, DeploymentName, metav1.GetOptions{})
-	if err == nil && len(deployment.Spec.Template.Spec.Containers) > 0 {
-		currentImage := deployment.Spec.Template.Spec.Containers[0].Image
-		fmt.Printf("Current squid image BEFORE reconfiguration: %s\n", currentImage)
-		
-		// Check for snapshot env vars
-		if snapshotImage := os.Getenv("SNAPSHOT_SQUID_IMAGE"); snapshotImage != "" {
-			fmt.Printf("SNAPSHOT_SQUID_IMAGE env var: %s\n", snapshotImage)
-			if currentImage != snapshotImage {
-				fmt.Printf("⚠️  WARNING: Current image doesn't match snapshot!\n")
-			}
-		} else {
-			fmt.Printf("⚠️  WARNING: SNAPSHOT_SQUID_IMAGE env var NOT SET\n")
-			fmt.Printf("   This means snapshot images won't be preserved!\n")
-		}
-	}
-	fmt.Printf("==========================================\n\n")
-	
-	values.Environment = environment
-=======
-	values.Environment = "dev"
-
-	// Handle replica count logic:
-	// 1. If SQUID_REPLICA_COUNT env var does not exist or equals 0 -> use value from values.yaml (don't set ReplicaCount)
-	// 2. If SQUID_REPLICA_COUNT exists and > 0 -> use the env var value
-	envReplicas := os.Getenv("SQUID_REPLICA_COUNT")
-	if envReplicas != "" {
-		if count, err := strconv.Atoi(envReplicas); err == nil && count > 0 {
-			// Case 2: Environment variable > 0 -> use the env var value
-			values.ReplicaCount = count
-			fmt.Printf("DEBUG: Using replica count from SQUID_REPLICA_COUNT env var: %d\n", count)
-		} else {
-			// Case 1: Environment variable equals 0 or invalid -> use values.yaml default
-			fmt.Printf("DEBUG: SQUID_REPLICA_COUNT=%s, using default from values.yaml\n", envReplicas)
-			// Don't set values.ReplicaCount, let Helm use the default from values.yaml
+	// Check for snapshot env vars
+	if snapshotImage := os.Getenv("SNAPSHOT_SQUID_IMAGE"); snapshotImage != "" {
+		fmt.Printf("SNAPSHOT_SQUID_IMAGE env var: %s\n", snapshotImage)
+		if currentImage != snapshotImage {
+			fmt.Printf("⚠️  WARNING: Current image doesn't match snapshot!\n")
 		}
 	} else {
-		// Case 1: Environment variable does not exist -> use values.yaml default
-		fmt.Printf("DEBUG: SQUID_REPLICA_COUNT not set, using default from values.yaml\n")
+		fmt.Printf("⚠️  WARNING: SNAPSHOT_SQUID_IMAGE env var NOT SET\n")
+		fmt.Printf("   This means snapshot images won't be preserved!\n")
+	}
+}
+fmt.Printf("==========================================\n\n")
+
+values.Environment = environment
+
+// Handle replica count logic:
+// 1. If SQUID_REPLICA_COUNT env var does not exist or equals 0 -> use value from values.yaml (don't set ReplicaCount)
+// 2. If SQUID_REPLICA_COUNT exists and > 0 -> use the env var value
+envReplicas := os.Getenv("SQUID_REPLICA_COUNT")
+if envReplicas != "" {
+	if count, err := strconv.Atoi(envReplicas); err == nil && count > 0 {
+		// Case 2: Environment variable > 0 -> use the env var value
+		values.ReplicaCount = count
+		fmt.Printf("DEBUG: Using replica count from SQUID_REPLICA_COUNT env var: %d\n", count)
+	} else {
+		// Case 1: Environment variable equals 0 or invalid -> use values.yaml default
+		fmt.Printf("DEBUG: SQUID_REPLICA_COUNT=%s, using default from values.yaml\n", envReplicas)
 		// Don't set values.ReplicaCount, let Helm use the default from values.yaml
 	}
-
->>>>>>> 066948b1
+} else {
+	// Case 1: Environment variable does not exist -> use values.yaml default
+	fmt.Printf("DEBUG: SQUID_REPLICA_COUNT not set, using default from values.yaml\n")
+	// Don't set values.ReplicaCount, let Helm use the default from values.yaml
+}
 	valuesFile, err := writeValuesToFile(&values)
 	if err != nil {
 		return fmt.Errorf("failed to write values to file: %w", err)
@@ -518,19 +513,11 @@
 	fmt.Printf("🔍 DEBUG: Namespace constant value: '%s'\n", Namespace)
 	fmt.Printf("Upgrading helm release '%s' with chart '%s'...\n", releaseName, chartName)
 
-<<<<<<< HEAD
 	// Build helm command as a shell string
 	// Use the configured namespace instead of hardcoded "default"
 	// --install flag allows this to work for both initial install and subsequent upgrades
-	// Timeout set to 300s (5 minutes) to allow for slower pod readiness in test reconfigurations
-	cmdParts := []string{"helm", "upgrade", "--install", releaseName, chartName, fmt.Sprintf("-n=%s", Namespace), "--wait", "--timeout=500s", "--values", valuesFile}
-	
-	// Append any extra arguments (e.g., --set flags)
-	if len(extraArgs) > 0 {
-		cmdParts = append(cmdParts, extraArgs...)
-=======
-	// Build helm command base
-	cmdParts := []string{"helm", "upgrade", releaseName, chartName, "-n=default", "--wait", "--timeout=120s"}
+	// Timeout set to 500s (8.3 minutes) to allow for slower pod readiness in test reconfigurations
+	cmdParts := []string{"helm", "upgrade", "--install", releaseName, chartName, fmt.Sprintf("-n=%s", Namespace), "--wait", "--timeout=500s"}
 
 	// If valuesFile is provided, use it; otherwise use values.yaml defaults with --set flags
 	if valuesFile != "" {
@@ -539,7 +526,11 @@
 		// Use values.yaml defaults but keep environment=dev for test environment
 		// (values.yaml defaults to environment=release which uses quay.io images)
 		cmdParts = append(cmdParts, "--set", "environment=dev")
->>>>>>> 066948b1
+	}
+
+	// Append any extra arguments (e.g., --set flags)
+	if len(extraArgs) > 0 {
+		cmdParts = append(cmdParts, extraArgs...)
 	}
 
 	// Join into single shell command string
