--- conflicted
+++ resolved
@@ -17,14 +17,10 @@
 	"k8s.io/client-go/rest"
 )
 
-<<<<<<< HEAD
 // NOTE: This file assumes helper functions like 'getPodIP' and 'generateCacheBuster'
 // are available from other test files in the package.
 
 var _ = Describe("Squid SSL-Bump Functionality", Ordered, Serial, func() {
-=======
-var _ = Describe("Squid SSL-Bump Functionality", Ordered, func() {
->>>>>>> 066948b1
 	var (
 		k8sClient     *kubernetes.Clientset
 		config        *rest.Config
