--- conflicted
+++ resolved
@@ -85,23 +85,6 @@
 			continue // Skip pods where we can't get logs
 		}
 		logStr := string(logs)
-<<<<<<< HEAD
-		if logStr == "" {
-			continue
-		}
-
-		// Check if this pod has a cache HIT
-		hitRegex := regexp.MustCompile(`(?m)^.*TCP_HIT.*cdn(?:[0-9]{2})?\.quay\.io.*$`)
-		if hitRegex.MatchString(logStr) {
-			// Verify this pod also has the corresponding MISS
-			Expect(logStr).To(
-				MatchRegexp(`(?m)^.*TCP_MISS.*cdn(?:[0-9]{2})?\.quay\.io.*$`),
-				"Pod with cache hit should also show TCP_MISS for the same image",
-			)
-
-			cacheHitFound = true
-			break // Found a pod with both MISS and HIT, no need to check others
-=======
 		if logStr != "" {
 			fmt.Printf("DEBUG: === Logs from pod %s ===\n", pod.Name)
 			fmt.Printf("%s\n", logStr)
@@ -121,7 +104,6 @@
 				fmt.Printf("DEBUG: Successfully verified both MISS and HIT in pod %s!\n", pod.Name)
 				break // Found a pod with both MISS and HIT, no need to check others
 			}
->>>>>>> 36197934
 		}
 	}
 
