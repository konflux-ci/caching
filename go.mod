module github.com/konflux-ci/caching

go 1.24.0

toolchain go1.25.2

require (
	github.com/boynux/squid-exporter v1.13.0
	github.com/cert-manager/cert-manager v1.18.2
	github.com/intra-sh/icap v0.1.1
	github.com/magefile/mage v1.15.0
	github.com/onsi/ginkgo/v2 v2.26.0
	github.com/onsi/gomega v1.38.2
	github.com/pmezard/go-difflib v1.0.1-0.20181226105442-5d4384ee4fb2
	github.com/prashantv/gostub v1.1.0
	github.com/prometheus/client_golang v1.23.2
	github.com/prometheus/client_model v0.6.2
	github.com/stretchr/testify v1.11.1
	gopkg.in/check.v1 v1.0.0-20201130134442-10cb98267c6c
	k8s.io/api v0.34.1
	k8s.io/apimachinery v0.34.1
	k8s.io/client-go v0.34.1
)

require (
	github.com/Masterminds/semver/v3 v3.4.0 // indirect
	github.com/beorn7/perks v1.0.1 // indirect
	github.com/cespare/xxhash/v2 v2.3.0 // indirect
	github.com/coreos/go-systemd/v22 v22.5.0 // indirect
	github.com/davecgh/go-spew v1.1.2-0.20180830191138-d8f796af33cc // indirect
	github.com/emicklei/go-restful/v3 v3.13.0 // indirect
	github.com/fxamacker/cbor/v2 v2.9.0 // indirect
	github.com/go-kit/log v0.2.1 // indirect
	github.com/go-logfmt/logfmt v0.5.1 // indirect
	github.com/go-logr/logr v1.4.3 // indirect
	github.com/go-openapi/jsonpointer v0.22.1 // indirect
	github.com/go-openapi/jsonreference v0.21.2 // indirect
	github.com/go-openapi/swag v0.25.1 // indirect
	github.com/go-openapi/swag/cmdutils v0.25.1 // indirect
	github.com/go-openapi/swag/conv v0.25.1 // indirect
	github.com/go-openapi/swag/fileutils v0.25.1 // indirect
	github.com/go-openapi/swag/jsonname v0.25.1 // indirect
	github.com/go-openapi/swag/jsonutils v0.25.1 // indirect
	github.com/go-openapi/swag/loading v0.25.1 // indirect
	github.com/go-openapi/swag/mangling v0.25.1 // indirect
	github.com/go-openapi/swag/netutils v0.25.1 // indirect
	github.com/go-openapi/swag/stringutils v0.25.1 // indirect
	github.com/go-openapi/swag/typeutils v0.25.1 // indirect
	github.com/go-openapi/swag/yamlutils v0.25.1 // indirect
	github.com/go-task/slim-sprig/v3 v3.0.0 // indirect
	github.com/gogo/protobuf v1.3.2 // indirect
	github.com/google/gnostic-models v0.7.0 // indirect
	github.com/google/go-cmp v0.7.0 // indirect
	github.com/google/pprof v0.0.0-20251007065238-a3c36c344485 // indirect
	github.com/google/uuid v1.6.0 // indirect
	github.com/jpillora/backoff v1.0.0 // indirect
	github.com/json-iterator/go v1.1.12 // indirect
	github.com/kr/pretty v0.3.1 // indirect
	github.com/kr/text v0.2.0 // indirect
	github.com/modern-go/concurrent v0.0.0-20180306012644-bacd9c7ef1dd // indirect
	github.com/modern-go/reflect2 v1.0.3-0.20250322232337-35a7c28c31ee // indirect
	github.com/munnerz/goautoneg v0.0.0-20191010083416-a7dc8b61c822 // indirect
	github.com/mwitkow/go-conntrack v0.0.0-20190716064945-2f068394615f // indirect
	github.com/pires/go-proxyproto v0.6.2 // indirect
	github.com/prometheus/common v0.66.1 // indirect
	github.com/prometheus/exporter-toolkit v0.11.0 // indirect
	github.com/prometheus/procfs v0.17.0 // indirect
	github.com/rogpeppe/go-internal v1.13.1 // indirect
	github.com/spf13/pflag v1.0.10 // indirect
	github.com/x448/float16 v0.8.4 // indirect
	go.uber.org/automaxprocs v1.6.0 // indirect
	go.yaml.in/yaml/v2 v2.4.3 // indirect
	go.yaml.in/yaml/v3 v3.0.4 // indirect
<<<<<<< HEAD
	golang.org/x/crypto v0.42.0 // indirect
=======
	golang.org/x/mod v0.28.0 // indirect
>>>>>>> 36fb31e5
	golang.org/x/net v0.44.0 // indirect
	golang.org/x/oauth2 v0.31.0 // indirect
	golang.org/x/sync v0.17.0 // indirect
	golang.org/x/sys v0.36.0 // indirect
	golang.org/x/term v0.35.0 // indirect
	golang.org/x/text v0.29.0 // indirect
	golang.org/x/time v0.13.0 // indirect
	golang.org/x/tools v0.37.0 // indirect
	google.golang.org/protobuf v1.36.10 // indirect
	gopkg.in/evanphx/json-patch.v4 v4.13.0 // indirect
	gopkg.in/inf.v0 v0.9.1 // indirect
	gopkg.in/yaml.v2 v2.4.0 // indirect
	gopkg.in/yaml.v3 v3.0.1 // indirect
	k8s.io/apiextensions-apiserver v0.34.1 // indirect
	k8s.io/klog/v2 v2.130.1 // indirect
	k8s.io/kube-openapi v0.0.0-20250910181357-589584f1c912 // indirect
	k8s.io/utils v0.0.0-20251002143259-bc988d571ff4 // indirect
	sigs.k8s.io/gateway-api v1.4.0 // indirect
	sigs.k8s.io/json v0.0.0-20250730193827-2d320260d730 // indirect
	sigs.k8s.io/randfill v1.0.0 // indirect
	sigs.k8s.io/structured-merge-diff/v6 v6.3.0 // indirect
	sigs.k8s.io/yaml v1.6.0 // indirect
)<|MERGE_RESOLUTION|>--- conflicted
+++ resolved
@@ -71,11 +71,8 @@
 	go.uber.org/automaxprocs v1.6.0 // indirect
 	go.yaml.in/yaml/v2 v2.4.3 // indirect
 	go.yaml.in/yaml/v3 v3.0.4 // indirect
-<<<<<<< HEAD
 	golang.org/x/crypto v0.42.0 // indirect
-=======
 	golang.org/x/mod v0.28.0 // indirect
->>>>>>> 36fb31e5
 	golang.org/x/net v0.44.0 // indirect
 	golang.org/x/oauth2 v0.31.0 // indirect
 	golang.org/x/sync v0.17.0 // indirect
