--- conflicted
+++ resolved
@@ -40,12 +40,8 @@
 	github.com/beorn7/perks v1.0.1 // indirect
 	github.com/blang/semver/v4 v4.0.0 // indirect
 	github.com/cespare/xxhash/v2 v2.3.0 // indirect
-<<<<<<< HEAD
 	github.com/chai2010/gettext-go v1.0.3 // indirect
-=======
-	github.com/chai2010/gettext-go v1.0.2 // indirect
 	github.com/clipperhouse/uax29/v2 v2.2.0 // indirect
->>>>>>> 2f43154d
 	github.com/containerd/containerd v1.7.29 // indirect
 	github.com/containerd/errdefs v1.0.0 // indirect
 	github.com/containerd/log v0.1.0 // indirect
