--- conflicted
+++ resolved
@@ -19,16 +19,10 @@
 	github.com/prometheus/common v0.67.2
 	github.com/stretchr/testify v1.11.1
 	gopkg.in/check.v1 v1.0.0-20201130134442-10cb98267c6c
-<<<<<<< HEAD
 	helm.sh/helm/v3 v3.19.2
-	k8s.io/api v0.34.1
-	k8s.io/apimachinery v0.34.1
-	k8s.io/client-go v0.34.1
-=======
 	k8s.io/api v0.34.2
 	k8s.io/apimachinery v0.34.2
 	k8s.io/client-go v0.34.2
->>>>>>> f9595a8b
 	sigs.k8s.io/yaml v1.6.0
 )
 
@@ -154,26 +148,18 @@
 	golang.org/x/term v0.37.0 // indirect
 	golang.org/x/text v0.31.0 // indirect
 	golang.org/x/time v0.14.0 // indirect
-<<<<<<< HEAD
-	golang.org/x/tools v0.38.0 // indirect
 	google.golang.org/genproto/googleapis/rpc v0.0.0-20250929231259-57b25ae835d4 // indirect
 	google.golang.org/grpc v1.75.1 // indirect
-=======
 	golang.org/x/tools v0.39.0 // indirect
->>>>>>> f9595a8b
 	google.golang.org/protobuf v1.36.10 // indirect
 	gopkg.in/evanphx/json-patch.v4 v4.13.0 // indirect
 	gopkg.in/inf.v0 v0.9.1 // indirect
 	gopkg.in/yaml.v2 v2.4.0 // indirect
 	gopkg.in/yaml.v3 v3.0.1 // indirect
-<<<<<<< HEAD
-	k8s.io/apiextensions-apiserver v0.34.1 // indirect
 	k8s.io/apiserver v0.34.1 // indirect
 	k8s.io/cli-runtime v0.34.0 // indirect
 	k8s.io/component-base v0.34.1 // indirect
-=======
 	k8s.io/apiextensions-apiserver v0.34.2 // indirect
->>>>>>> f9595a8b
 	k8s.io/klog/v2 v2.130.1 // indirect
 	k8s.io/kube-openapi v0.0.0-20250910181357-589584f1c912 // indirect
 	k8s.io/kubectl v0.34.0 // indirect
