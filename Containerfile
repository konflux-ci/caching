FROM registry.access.redhat.com/ubi10/ubi-minimal@sha256:a129edad0158c3c5795fb7b0dd89df75f36930f636eb276683d6c2467b30c576 AS squid-base

ENV NAME="konflux-ci/squid"
ENV SUMMARY="The Squid proxy caching server for Konflux CI"
ENV DESCRIPTION="\
    Squid is a high-performance proxy caching server for Web clients, \
    supporting FTP, gopher, and HTTP data objects. Unlike traditional \
    caching software, Squid handles all requests in a single, \
    non-blocking, I/O-driven process. Squid keeps metadata and especially \
    hot objects cached in RAM, caches DNS lookups, supports non-blocking \
    DNS lookups, and implements negative caching of failed requests."

<<<<<<< HEAD
ENV SQUID_VERSION="6.10"
=======
ENV SQUID_VERSION="6.10-6.el10_1.1"
>>>>>>> 066948b1

LABEL name="$NAME"
LABEL summary="$SUMMARY"
LABEL description="$DESCRIPTION"
LABEL usage="podman run -d --name squid -p 3128:3128 $NAME"
LABEL maintainer="bkorren@redhat.com"
LABEL com.redhat.component="konflux-ci-squid-container"
LABEL io.k8s.description="$DESCRIPTION"
LABEL io.k8s.display-name="konflux-ci-squid"
LABEL io.openshift.expose-services="3128:squid"
LABEL io.openshift.tags="squid"

# default port providing cache service
EXPOSE 3128

# default port for communication with cache peers
EXPOSE 3130

COPY LICENSE /licenses/

RUN if [ -f /cachi2/cachi2.env ]; then . /cachi2/cachi2.env; fi && \
    microdnf install -y "squid-${SQUID_VERSION}" && microdnf clean all

COPY --chmod=0755 container-entrypoint.sh /usr/sbin/container-entrypoint.sh

# Set up permissions for squid directories
RUN chown -R root:root /etc/squid/squid.conf /var/log/squid /var/spool/squid /run/squid && \
    chmod g=u /etc/squid/squid.conf /run/squid /var/spool/squid /var/log/squid

# ==========================================
# Stage 2: Combined Go builder (toolchain + exporters + helpers)
# ==========================================
FROM registry.access.redhat.com/ubi10/ubi-minimal@sha256:a129edad0158c3c5795fb7b0dd89df75f36930f636eb276683d6c2467b30c576 AS go-builder

# Install required packages for Go build
RUN if [ -f /cachi2/cachi2.env ]; then . /cachi2/cachi2.env; fi && \
    microdnf install -y \
    tar \
    gzip \
    gcc \
    curl \
    ca-certificates \
    git && \
    microdnf clean all

# Install Go (version-locked)
ARG GO_VERSION=1.25.3
ARG GO_SHA256=0335f314b6e7bfe08c3d0cfaa7c19db961b7b99fb20be62b0a826c992ad14e0f
SHELL ["/bin/bash", "-o", "pipefail", "-c"]
# Use prefetched Go tarball from Cachi2
RUN if [ -f /cachi2/cachi2.env ]; then . /cachi2/cachi2.env; fi && \
    if [ -f /cachi2/output/deps/generic/go${GO_VERSION}.linux-amd64.tar.gz ]; then \
        cp /cachi2/output/deps/generic/go${GO_VERSION}.linux-amd64.tar.gz go.tar.gz; \
    else \
        curl -fsSL "https://golang.org/dl/go${GO_VERSION}.linux-amd64.tar.gz" -o go.tar.gz; \
    fi && \
    echo "${GO_SHA256}  go.tar.gz" | sha256sum -c - && \
    tar -C /usr/local -xzf go.tar.gz && \
    rm go.tar.gz

# Set Go environment
ENV PATH="/usr/local/go/bin:/root/go/bin:$PATH"
ENV GOPATH="/root/go"
ENV GOCACHE="/tmp/go-cache"

WORKDIR /workspace

# Build both exporters in a single stage
# 1. Pre-fetch deps for exporters and helpers
COPY go.mod go.sum ./
RUN if [ -f /cachi2/cachi2.env ]; then . /cachi2/cachi2.env; fi && \
    go mod download

# 2. Build external squid-exporter (using prefetched modules)
RUN if [ -f /cachi2/cachi2.env ]; then . /cachi2/cachi2.env; fi && \
    CGO_ENABLED=0 GOOS=linux go build -o /workspace/squid-exporter github.com/boynux/squid-exporter

# 3. Copy source and build the per-site exporter
COPY ./cmd/squid-per-site-exporter ./cmd/squid-per-site-exporter
RUN --mount=type=cache,target=/tmp/go-cache \
    if [ -f /cachi2/cachi2.env ]; then . /cachi2/cachi2.env; fi && \
    CGO_ENABLED=0 GOOS=linux go build -o /workspace/per-site-exporter ./cmd/squid-per-site-exporter

# 4. Copy source and build the store-id helper
COPY ./cmd/squid-store-id ./cmd/squid-store-id
RUN --mount=type=cache,target=/tmp/go-cache \
    if [ -f /cachi2/cachi2.env ]; then . /cachi2/cachi2.env; fi && \
    CGO_ENABLED=0 GOOS=linux go build -o /workspace/squid-store-id ./cmd/squid-store-id

COPY ./cmd/icap-server ./cmd/icap-server
RUN --mount=type=cache,target=/tmp/go-cache \
    if [ -f /cachi2/cachi2.env ]; then . /cachi2/cachi2.env; fi && \
    CGO_ENABLED=0 GOOS=linux go build -o /workspace/icap-server ./cmd/icap-server

# ==========================================
# Final Stage: Squid with integrated exporters and helpers
# ==========================================
FROM squid-base

# Copy all binaries from builder stage
COPY --from=go-builder \
    /workspace/squid-exporter \
    /workspace/per-site-exporter \
    /workspace/squid-store-id \
    /workspace/icap-server \
    /usr/local/bin/

# Set permissions for all binaries
RUN chmod +x \
    /usr/local/bin/squid-exporter \
    /usr/local/bin/per-site-exporter \
    /usr/local/bin/squid-store-id \
    /usr/local/bin/icap-server

# Expose exporters' metrics ports
EXPOSE 9301
EXPOSE 9302
# Expose ICAP port
EXPOSE 1344

USER 1001

ENTRYPOINT ["/usr/sbin/container-entrypoint.sh"]
# Trigger rebuild for quickcluster testing 20251104<|MERGE_RESOLUTION|>--- conflicted
+++ resolved
@@ -10,11 +10,7 @@
     hot objects cached in RAM, caches DNS lookups, supports non-blocking \
     DNS lookups, and implements negative caching of failed requests."
 
-<<<<<<< HEAD
-ENV SQUID_VERSION="6.10"
-=======
 ENV SQUID_VERSION="6.10-6.el10_1.1"
->>>>>>> 066948b1
 
 LABEL name="$NAME"
 LABEL summary="$SUMMARY"
